defmodule Scrivener.HTML do
  use Phoenix.HTML
  @defaults [view_style: :bootstrap, action: :index, page_param: :page]
  @view_styles [:bootstrap, :semantic, :foundation]
  @raw_defaults [distance: 5, next: ">>", previous: "<<", first: true, last: true]
  @moduledoc """
  For use with Phoenix.HTML, configure the `:routes_helper` module like the following:

      config :scrivener_html,
        routes_helper: MyApp.Router.Helpers

  Import to you view.

      defmodule MyApp.UserView do
        use MyApp.Web, :view
        import Scrivener.HTML
      end

  Use in your template.

      <%= pagination_links @conn, @page %>

  Where `@page` is a `%Scrivener.Page{}` struct returned from `Repo.paginate/2`.

  Customize output. Below are the defaults.

      <%= pagination_links @conn, @page, distance: 5, next: ">>", previous: "<<", first: true, last: true %>

  See `Scrivener.HTML.raw_pagination_links/2` for option descriptions.

  For custom HTML output, see `Scrivener.HTML.raw_pagination_links/2`.
  """

  defmodule Default do
    @doc """
    Default path function when none provided. Used when automatic path function
    resolution cannot be performed.
    """
    def path(_conn, :index, opts) do
      Enum.reduce opts, "?", fn {k, v}, s ->
        "#{s}#{if(s == "?", do: "", else: "&")}#{k}=#{v}"
      end
    end
  end

  @doc """
  Generates the HTML pagination links for a given paginator returned by Scrivener.

  The default options are:

      #{inspect @defaults}

  The `view_style` indicates which CSS framework you are using. The default is
  `:bootstrap`, but you can add your own using the `Scrivener.HTML.raw_pagination_links/2` function
  if desired. The full list of available `view_style`s is here:

      #{inspect @view_styles}

  An example of the output data:

      iex> Scrivener.HTML.pagination_links(%Scrivener.Page{total_pages: 10, page_number: 5})
      {:safe,
        ["<nav>",
         ["<ul class=\"pagination\">",
          [["<li>", ["<a class=\"\" href=\"?page=4\">", "&lt;&lt;", "</a>"], "</li>"],
           ["<li>", ["<a class=\"\" href=\"?page=1\">", "1", "</a>"], "</li>"],
           ["<li>", ["<a class=\"\" href=\"?page=2\">", "2", "</a>"], "</li>"],
           ["<li>", ["<a class=\"\" href=\"?page=3\">", "3", "</a>"], "</li>"],
           ["<li>", ["<a class=\"\" href=\"?page=4\">", "4", "</a>"], "</li>"],
           ["<li>", ["<a class=\"active\" href=\"?page=5\">", "5", "</a>"], "</li>"],
           ["<li>", ["<a class=\"\" href=\"?page=6\">", "6", "</a>"], "</li>"],
           ["<li>", ["<a class=\"\" href=\"?page=7\">", "7", "</a>"], "</li>"],
           ["<li>", ["<a class=\"\" href=\"?page=8\">", "8", "</a>"], "</li>"],
           ["<li>", ["<a class=\"\" href=\"?page=9\">", "9", "</a>"], "</li>"],
           ["<li>", ["<a class=\"\" href=\"?page=10\">", "10", "</a>"], "</li>"],
           ["<li>", ["<a class=\"\" href=\"?page=6\">", "&gt;&gt;", "</a>"], "</li>"]],
          "</ul>"], "</nav>"]}

  In order to generate links with nested objects (such as a list of comments for a given post)
  it is necessary to pass those arguments. All arguments in the `args` parameter will be directly
  passed to the path helper function. Everything within `opts` which are not options will passed
  as `params` to the path helper function. For example, `@post`, which has an index of paginated
  `@comments` would look like the following:

      Scrivener.HTML.pagination_links(@conn, @comments, [@post], view_style: :bootstrap, my_param: "foo")

  You'll need to be sure to configure `:scrivener_html` with the `:routes_helper`
  module (ex. MyApp.Routes.Helpers) in Phoenix. With that configured, the above would generate calls
  to the `post_comment_path(@conn, :index, @post.id, my_param: "foo", page: page)` for each page link.

  In times that it is necessary to override the automatic path function resolution, you may supply the
  correct path function to use by adding an extra key in the `opts` parameter of `:path`.
  For example:

      Scrivener.HTML.pagination_links(@conn, @comments, [@post], path: &post_comment_path/4)

  Be sure to supply the function which accepts query string parameters (starts at arity 3, +1 for each relation),
  because the `page` parameter will always be supplied. If you supply the wrong function you will receive a
  function undefined exception.
  """
  def pagination_links(conn, paginator, args, opts) do
    opts = Keyword.merge opts, view_style: opts[:view_style] || Application.get_env(:scrivener_html, :view_style, :bootstrap)
    merged_opts = Keyword.merge @defaults, opts

    path = opts[:path] || find_path_fn(conn && paginator.entries, args)
    params = Keyword.drop opts, (Keyword.keys(@defaults) ++ [:path])

    # Ensure ordering so pattern matching is reliable
    _pagination_links paginator,
      view_style: merged_opts[:view_style],
      path: path,
      args: [conn, merged_opts[:action]] ++ args,
      page_param: merged_opts[:page_param],
      params: params
  end
  def pagination_links(%Scrivener.Page{} = paginator), do: pagination_links(nil, paginator, [], [])
  def pagination_links(%Scrivener.Page{} = paginator, opts), do: pagination_links(nil, paginator, [], opts)
  def pagination_links(conn, %Scrivener.Page{} = paginator), do: pagination_links(conn, paginator, [], [])
  def pagination_links(conn, paginator, [{_, _} | _] = opts), do: pagination_links(conn, paginator, [], opts)
  def pagination_links(conn, paginator, [_ | _] = args), do: pagination_links(conn, paginator, args, [])

  defp find_path_fn(nil, _path_args), do: &Default.path/3
  defp find_path_fn([], _path_args), do: fn _, _, _ -> nil end
  # Define a different version of `find_path_fn` whenever Phoenix is available.
  if Code.ensure_loaded(Phoenix.Naming) do
    defp find_path_fn(entries, path_args) do
      routes_helper_module = Application.get_env(:scrivener_html, :routes_helper) || raise("Scrivener.HTML: Unable to find configured routes_helper module (ex. MyApp.Router.Helper)")
      path = (path_args) |> Enum.reduce(name_for(List.first(entries), ""), &name_for/2)
      {path_fn, []} = Code.eval_quoted(quote do: &unquote(routes_helper_module).unquote(:"#{path <> "_path"}")/unquote(length(path_args) + 3))
      path_fn
    end
  else
    defp find_path_fn(_entries, _args), do: &Default/3
  end

  defp name_for(model, acc) do
    "#{acc}#{if(acc != "", do: "_")}#{Phoenix.Naming.resource_name(model.__struct__)}"
  end

  defp _pagination_links(_paginator, [view_style: style, path: _path, args: _args, page_param: _page_param, params: _params]) when not style in @view_styles do
    raise "Scrivener.HTML: View style #{inspect style} is not a valid view style. Please use one of #{inspect @view_styles}"
  end

  # Bootstrap implementation
  defp _pagination_links(paginator, [view_style: :bootstrap, path: path, args: args, page_param: page_param, params: params]) do
    url_params = Keyword.drop params, Keyword.keys(@raw_defaults)
    content_tag :nav do
      content_tag :ul, class: "pagination" do
        raw_pagination_links(paginator, params)
        |> Enum.map(fn ({text, page_number})->
          classes = []
          if paginator.page_number == page_number do
            classes = ["active"]
          end
          if text == :ellipsis do
            content_tag(:li) do
              [content_tag(:span, "&hellip;")]
            end
          else
            params_with_page = Keyword.merge(url_params, [{page_param, page_number}])
            content_tag :li, class: Enum.join(classes, " ") do
              to = apply(path, args ++ [params_with_page])
              if to do
                link "#{text}", to: to
              else
                content_tag :a, "#{text}"
              end
            end
          end
        end)
      end
    end
  end

  # Semantic UI implementation
  defp _pagination_links(paginator, [view_style: :semantic, path: path, args: args, page_param: page_param, params: params]) do
    url_params = Keyword.drop params, Keyword.keys(@raw_defaults)
    content_tag :div, class: "ui pagination menu" do
      raw_pagination_links(paginator, params)
      |> Enum.map(fn({text, page_number}) ->
        classes = ["item"]
        if paginator.page_number == page_number do
          classes = ["active", "item"]
        end
        if text == :ellipsis do
          content_tag(:div, "&hellip;", class: "disabled item")
        else
          params_with_page = Keyword.merge(url_params, [{page_param, page_number}])
          to = apply(path, args ++ [params_with_page])
          class = Enum.join(classes, " ")
          if to do
            link "#{text}", to: apply(path, args ++ [params_with_page]), class: class
          else
            content_tag :a, "#{text}", class: class
          end
        end
      end)
    end
  end

  # Foundation for Sites 6.x implementation
  defp _pagination_links(paginator, [view_style: :foundation, path: path, args: args, page_param: page_param, params: params]) do
    url_params = Keyword.drop params, Keyword.keys(@raw_defaults)
    content_tag :ul, class: "pagination", role: "pagination" do
      raw_pagination_links(paginator, params)
      |> Enum.map(fn({text, page_number}) ->
        classes = []
        if paginator.page_number == page_number do
          classes = ["current"]
        end
        if text == :ellipsis do
          content_tag :li, "", class: "ellipsis"
        else
          params_with_page = Keyword.merge(url_params, [{page_param, page_number}])
          to = apply(path, args ++ [params_with_page])
          class = Enum.join(classes, " ")
          content_tag :li, class: class do
            if paginator.page_number == page_number do
              content_tag :span, "#{text}"
            else
              if to do
                link "#{text}", to: apply(path, args ++ [params_with_page])
              else
                content_tag :a, "#{text}"
              end
            end
          end
        end
      end)
    end
  end

  @doc """
  Returns the raw data in order to generate the proper HTML for pagination links. Data
  is returned in a `{text, page_number}` format where `text` is intended to be the text
  of the link and `page_number` is the page it should go to. Defaults are already supplied
  and they are as follows:

      #{inspect @raw_defaults}

  `distance` must be a positive non-zero integer or an exception is raised. `next` and `previous` should be
  strings but can be anything you want as long as it is truthy, falsey values will remove
  them from the output. `first` and `last` are only booleans, and they just include/remove
  their respective link from output. An example of the data returned:

      iex> Scrivener.HTML.raw_pagination_links(%{total_pages: 10, page_number: 5})
      [{"<<", 4}, {1, 1}, {2, 2}, {3, 3}, {4, 4}, {5, 5}, {6, 6}, {7, 7}, {8, 8}, {9, 9}, {10, 10}, {">>", 6}]

  Simply loop and pattern match over each item and transform it to your custom HTML.
  """
  def raw_pagination_links(paginator, options \\ []) do
    options = Keyword.merge @raw_defaults, options

    add_first(paginator.page_number, options[:distance], options[:first])
    |> add_previous(paginator.page_number)
    |> page_number_list(paginator.page_number, paginator.total_pages, options[:distance])
    |> add_ellipsis(paginator.page_number, paginator.total_pages, options[:distance], options[:ellipsis])
    |> add_last(paginator.page_number, paginator.total_pages, options[:distance], options[:last])
    |> add_next(paginator.page_number, paginator.total_pages)
    |> Enum.map(fn
      :next -> if options[:next], do: {options[:next], paginator.page_number + 1}
      :previous -> if options[:previous], do: {options[:previous], paginator.page_number - 1}
      :ellipsis -> if options[:ellipsis], do: {:ellipsis, paginator.page_number + 1}
      num -> {num, num}
    end) |> Enum.filter(&(&1))
  end

  # Computing page number ranges
  defp page_number_list(list, page, total, distance) when is_integer(distance) and distance >= 1 do
    list ++ Enum.to_list(beginning_distance(page, distance)..end_distance(page, total, distance))
  end
  defp page_number_list(_list, _page, _total, _distance) do
    raise "Scrivener.HTML: Distance cannot be less than one."
  end

  # Beginning distance computation
  defp beginning_distance(page, distance) when page - distance < 1 do
    page - (distance + (page - distance - 1))
  end
  defp beginning_distance(page, distance) do
    page - distance
  end

  # End distance computation
  defp end_distance(page, 0, _distance) do
    page
  end
  defp end_distance(page, total, distance) when page + distance >= total do
    total
  end
  defp end_distance(page, _total, distance) do
    page + distance
  end

  # Adding next/prev/first/last links
  defp add_previous(list, page) when page != 1 do
    [:previous | list]
  end
  defp add_previous(list, _page) do
    list
  end

  defp add_first(page, distance, true) when page - distance > 1 do
    [1]
  end
  defp add_first(_page, _distance, _included) do
    []
  end

  defp add_last(list, page, total, distance, true) when page + distance < total do
    list ++ [total]
  end
  defp add_last(list, _page, _total, _distance, _included) do
    list
  end

  defp add_next(list, page, total) when page != total and page < total do
    list ++ [:next]
  end
  defp add_next(list, _page, _total) do
    list
  end

<<<<<<< HEAD
  defp add_ellipsis(list, page, total, distance, true) when page + distance < total do
    list ++ [:ellipsis]
  end
  defp add_ellipsis(list, _page_number, _total, _distance, _false) do
    list
  end
end

# Must do this until Scrivener adds @derive [Enumerable, Access]
defimpl Enumerable, for: Scrivener.Page do
  def reduce(pages, acc, fun), do: Enum.reduce(pages.entries || [], acc, fun)
  def member?(pages, page), do: page in pages.entries
  def count(pages), do: length(pages.entries)
=======
>>>>>>> 4b4818a6
end<|MERGE_RESOLUTION|>--- conflicted
+++ resolved
@@ -321,20 +321,10 @@
     list
   end
 
-<<<<<<< HEAD
   defp add_ellipsis(list, page, total, distance, true) when page + distance < total do
     list ++ [:ellipsis]
   end
   defp add_ellipsis(list, _page_number, _total, _distance, _false) do
     list
   end
-end
-
-# Must do this until Scrivener adds @derive [Enumerable, Access]
-defimpl Enumerable, for: Scrivener.Page do
-  def reduce(pages, acc, fun), do: Enum.reduce(pages.entries || [], acc, fun)
-  def member?(pages, page), do: page in pages.entries
-  def count(pages), do: length(pages.entries)
-=======
->>>>>>> 4b4818a6
 end